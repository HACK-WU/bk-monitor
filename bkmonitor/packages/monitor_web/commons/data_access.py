--- conflicted
+++ resolved
@@ -9,12 +9,8 @@
 specific language governing permissions and limitations under the License.
 """
 import copy
-<<<<<<< HEAD
-from typing import List
-=======
 from concurrent.futures import ThreadPoolExecutor, as_completed
-from typing import Dict
->>>>>>> 6f771972
+from typing import Dict, List
 
 from django.conf import settings
 from django.utils.encoding import force_str
@@ -400,34 +396,16 @@
 
 
 class PluginDataAccessor(DataAccessor):
-<<<<<<< HEAD
-    def __init__(self, plugin_version, operator):
-        f"""
-        初始化PluginDataAccessor类的实例。
-
-        生成一个数据访问器，主要需要将metric_json中各个table中的字段信息(name,monitor_type,type,description等)提取出来，
-        组成一个ResultTableField实例列表，该列表将作为ResultTable.field_instance_list的属性值。
-        每个ResultTable中包含这几个信息，table_name，fields(是一个List[Dict]类型)，description，field_instance_list。
-        这些ResultTable又组成一个列表table_list。
-        最后初始化DataAccessor类:
-            DataAccessor(
-                bk_biz_id=0,            # 固定值
-                db_name='%s_%s'(plugin_type,plugin_id),     # 由“插件类型”和“插件id”组成
-                tables=table_list,           # List[ResultTable]
-                etl_config= "bk_standard",   # 如果插件类型是"Script"或者"DataDog"那么值就是"bk_standard"，否则是"bk_exporter"
-                operator=operator,
-                type_label="time_series",   # 固定值
-                source_label="bk_monitor",  # 固定值
-                label=plugin_version.plugin.label   
-            )
-    
-
-        """
-
-        # 定义一个内嵌函数，用于将字段字典转换为ResultTableField实例
-=======
     def __init__(self, plugin_version, operator: str, data_label: str = None):
->>>>>>> 6f771972
+        """
+       初始化PluginDataAccessor类的实例。
+
+       生成一个数据访问器，主要需要将metric_json中各个table中的字段信息(name,monitor_type,type,description等)提取出来，
+       组成一个ResultTableField实例列表，该列表将作为ResultTable.field_instance_list的属性值。
+       每个ResultTable中包含这几个信息，table_name，fields(是一个List[Dict]类型)，description，field_instance_list。
+       这些ResultTable又组成一个列表table_list。
+        """
+
         def get_field_instance(field):
             # 将field字典转化为ResultTableField对象
             return ResultTableField(
@@ -577,7 +555,7 @@
             # 没开自动发现，且非新增插件
             try:
                 result_table_info = api.metadata.get_result_table(table_id=f"{self.db_name}.__default__")
-                # 对于白名单模式，如果resulttable.option 的 is_split_measurement 为 True，则说明开启过单指标单表
+                # 对于白名单模式，如果resulttableoption 的 is_split_measurement 为 True，则说明开启过单指标单表
                 if result_table_info["option"].get("is_split_measurement"):
                     is_split_measurement = True
             except Exception:
