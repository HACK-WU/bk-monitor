--- conflicted
+++ resolved
@@ -90,8 +90,6 @@
 
 logger = logging.getLogger(__name__)
 
-from monitor_web.plugin.manager.script import ScriptPluginManager
-
 
 class PluginFileUploadResource(Resource):
     class RequestSerializer(serializers.Serializer):
@@ -145,8 +143,7 @@
 
 class SaveMetricResource(Resource):
     class RequestSerializer(MetricJsonBaseSerializer):
-        plugin_id = serializers.RegexField(required=True, regex=r"^[a-zA-Z][a-zA-Z0-9_]*$", max_length=30,
-                                           label="插件ID")
+        plugin_id = serializers.RegexField(required=True, regex=r"^[a-zA-Z][a-zA-Z0-9_]*$", max_length=30, label="插件ID")
         plugin_type = serializers.ChoiceField(
             required=True, choices=[choice[0] for choice in CollectorPluginMeta.PLUGIN_TYPE_CHOICES], label="插件类型"
         )
@@ -160,26 +157,21 @@
         self.validate_request_data(request_data)
         return self.apply_async(request_data)
 
-    def perform_request(self, validated_data):
+    def perform_request(self, validated_request_data):
         token_list = None
-<<<<<<< HEAD
-        plugin_id = validated_data["plugin_id"]
-        plugin_type = validated_data["plugin_type"]
-=======
         plugin_id = validated_request_data["plugin_id"]
         plugin_type = validated_request_data["plugin_type"]
->>>>>>> 6f771972
 
         # 对SNMP类型插件进行特殊处理，限制分组数量
         if plugin_type == CollectorPluginMeta.PluginType.SNMP:
-            if len(validated_data["metric_json"]) > SNMP_MAX_METRIC_NUM:
+            if len(validated_request_data["metric_json"]) > SNMP_MAX_METRIC_NUM:
                 raise SNMPMetricNumberError(snmp_max_metric_num=SNMP_MAX_METRIC_NUM)
         else:
             # 计算非SNMP类型插件的指标数量
             metric_num = len(
                 [
                     field
-                    for metric_json in validated_data["metric_json"]
+                    for metric_json in validated_request_data["metric_json"]
                     for field in metric_json["fields"]
                     if field["monitor_type"] == "metric"
                 ]
@@ -190,15 +182,9 @@
                 config, _ = GlobalConfig.objects.get_or_create(key="MAX_METRIC_NUM", defaults={"value": MAX_METRIC_NUM})
                 if metric_num > safe_int(config.value, dft=MAX_METRIC_NUM):
                     raise MetricNumberError(max_metric_num=safe_int(config.value, dft=MAX_METRIC_NUM))
-
-        # 获取相应插件类型的插件管理器
         plugin_manager = PluginManagerFactory.get_manager(plugin=plugin_id, plugin_type=plugin_type)
-        # 更新指标，获取配置版本和信息版本
-        config_version, info_version, is_change, need_make_package = plugin_manager.update_metric(
-            validated_data)
-
-        # 如果需要生成注册信息，则执行注册请求以获取令牌列表
-        if need_make_package:
+        config_version, info_version, is_change, need_make = plugin_manager.update_metric(validated_request_data)
+        if need_make:
             register_info = {"plugin_id": plugin_id, "config_version": config_version, "info_version": info_version}
             token_list = PluginRegisterResource().request(register_info)["token"]
 
@@ -234,38 +220,14 @@
             raise UnsupportedPluginTypeError({"plugin_type", request_data.get("plugin_type")})
         return super(CreatePluginResource, self).validate_request_data(request_data)
 
-<<<<<<< HEAD
-    def perform_request(self, validated_request_data):
-        plugin_id = validated_request_data["plugin_id"]
-        plugin_type = validated_request_data["plugin_type"]
-        # 尝试获取插件的metric_json，如果存在则用于新导入的插件
-        import_plugin_metric_json = validated_request_data.get("import_plugin_metric_json")
-
-        # 在数据库事务中执行操作，确保数据的一致性
-=======
     def perform_request(self, params):
         # 新建插件默认开启自动发现
         params["enable_field_blacklist"] = True
         plugin_id = params["plugin_id"]
         plugin_type = params["plugin_type"]
         import_plugin_metric_json = params.get("import_plugin_metric_json")
->>>>>>> 6f771972
         with transaction.atomic():
-            # 根据插件ID和类型获取插件管理器
             plugin_manager = PluginManagerFactory.get_manager(plugin=plugin_id, plugin_type=plugin_type)
-<<<<<<< HEAD
-            # 验证插件的配置信息
-            plugin_manager.validate_config_info(
-                validated_request_data["collector_json"], validated_request_data["config_json"]
-            )
-            try:
-                # 保存插件元信息(CollectorPluginMeta)
-                self.request_serializer.save()
-            except IntegrityError:
-                raise PluginIDExist({"msg": plugin_id})
-            # 获取历史版本对象同时保存插件配置信息，包括脚本参数，内容等
-            version_obj, need_debug = plugin_manager.create_version(validated_request_data)
-=======
             plugin_manager.validate_config_info(params["collector_json"], params["config_json"])
 
             try:
@@ -275,22 +237,12 @@
 
             plugin_manager = PluginManagerFactory.get_manager(plugin=plugin)
             version, need_debug = plugin_manager.create_version(params)
->>>>>>> 6f771972
 
             # 如果是新导入的插件，则需要保存其metric_json
             if import_plugin_metric_json:
-                version_obj.info.metric_json = import_plugin_metric_json
-                version_obj.info.save()
-
-<<<<<<< HEAD
-        validated_request_data["config_version"] = version_obj.config_version
-        validated_request_data["info_version"] = version_obj.info_version
-        validated_request_data["os_type_list"] = version_obj.os_type_list
-        validated_request_data["need_debug"] = check_skip_debug(need_debug)
-        validated_request_data["signature"] = Signature(
-            version_obj.signature).dumps2yaml() if version_obj.signature else ""
-        return validated_request_data
-=======
+                version.info.metric_json = import_plugin_metric_json
+                version.info.save()
+
         params["config_version"] = version.config_version
         params["info_version"] = version.info_version
         params["os_type_list"] = version.os_type_list
@@ -298,7 +250,6 @@
         params["signature"] = Signature(version.signature).dumps2yaml() if version.signature else ""
         params["enable_field_blacklist"] = True
         return params
->>>>>>> 6f771972
 
 
 class PluginRegisterResource(Resource):
@@ -331,9 +282,7 @@
         self.plugin_id = validated_request_data["plugin_id"]
         plugin = CollectorPluginMeta.objects.filter(plugin_id=self.plugin_id).first()
         if plugin is None:
-            raise PluginIDNotExist  # 如果插件不存在，则抛出异常
-
-        # 从请求数据中提取版本信息
+            raise PluginIDNotExist
         config_version = validated_request_data["config_version"]
         info_version = validated_request_data["info_version"]
         # 尝试获取特定插件ID和版本信息的插件版本
@@ -341,25 +290,16 @@
             plugin_id=self.plugin_id, config_version=config_version, info_version=info_version
         ).first()
         if version is None:
-            raise PluginVersionNotExist  # 如果版本不存在，则抛出异常
-
-        # 初始化插件管理器，并设置版本信息
+            raise PluginVersionNotExist
+
         self.plugin_manager = PluginManagerFactory.get_manager(plugin=plugin, operator=self.operator)
         self.plugin_manager.version = version
 
         # 尝试进行打包、上传和注册操作
         try:
-<<<<<<< HEAD
-            tar_name = self.mack_package()  # 打包插件
-            file_name = self.upload_file(tar_name)  # 上传打包文件
-            self.register_package(file_name)  # 注册插件包
-
-            # 获取插件信息并处理token列表
-=======
             tar_name = self.make_package()
             file_name = self.upload_file(tar_name)
             self.register_package(file_name)
->>>>>>> 6f771972
             plugin_info = api.node_man.plugin_info(name=self.plugin_id, version=version.version)
             token_list = [i["md5"] for i in plugin_info]
             token_list.sort()
@@ -369,12 +309,10 @@
             if release_version is None or release_version.config_version != config_version:
                 self.register_template(tar_name)
 
-            # 更新版本信息
             version.stage = "debug"
             version.is_packaged = True
             version.save()
         except Exception as e:
-            # 异常处理：记录日志并抛出自定义异常
             logger.exception(e)
             raise RegisterPackageError({"msg": str(e)})
         finally:
@@ -382,9 +320,7 @@
             if os.path.exists(self.plugin_manager.tmp_path):
                 shutil.rmtree(self.plugin_manager.tmp_path)
 
-        # 返回token列表
         return {"token": token_list}
-
 
     @step(state="MAKE_PACKAGE", message=_lazy("文件正在打包中..."))
     def make_package(self):
@@ -407,8 +343,8 @@
         with open(tar_name, "rb") as tf:
             md5 = self.get_file_md5(tar_name)
             if (
-                    settings.USE_CEPH
-                    and os.getenv("UPLOAD_PLUGIN_VIA_COS", os.getenv("BKAPP_UPLOAD_PLUGIN_VIA_COS", "")) == "true"
+                settings.USE_CEPH
+                and os.getenv("UPLOAD_PLUGIN_VIA_COS", os.getenv("BKAPP_UPLOAD_PLUGIN_VIA_COS", "")) == "true"
             ):
                 default_storage.save(tar_name, tf)
                 result = api.node_man.upload_cos(
@@ -517,10 +453,10 @@
         for filename in self.filename_list:
             path = filename.split("/")
             if (
-                    len(path) >= 4
-                    and path[-1] == "meta.yaml"
-                    and path[-2] == "info"
-                    and path[-4] in list(OS_TYPE_TO_DIRNAME.values())
+                len(path) >= 4
+                and path[-1] == "meta.yaml"
+                and path[-2] == "info"
+                and path[-4] in list(OS_TYPE_TO_DIRNAME.values())
             ):
                 self.plugin_id = path[-3]
                 meta_yaml_path = os.path.join(self.tmp_path, filename)
@@ -548,8 +484,7 @@
     def check_conflict_mes(self):
         self.create_params["conflict_ids"] = []
         if not self.current_version:
-            self.create_params["conflict_detail"] = """已经存在重名的插件, 上传的插件版本为: {}""".format(
-                self.tmp_version.version)
+            self.create_params["conflict_detail"] = """已经存在重名的插件, 上传的插件版本为: {}""".format(self.tmp_version.version)
             return
         if self.current_version.is_official:
             if self.tmp_version.is_official:
@@ -561,15 +496,13 @@
                     self.create_params["conflict_detail"] = ""
                     self.create_params["duplicate_type"] = None
             else:
-                self.create_params[
-                    "conflict_detail"] = """导入插件包为非官方插件, 版本为: {}；当前插件为官方插件，版本为：{}""".format(
+                self.create_params["conflict_detail"] = """导入插件包为非官方插件, 版本为: {}；当前插件为官方插件，版本为：{}""".format(
                     self.tmp_version.version, self.current_version.version
                 )
                 self.check_conflict_title()
         else:
             if self.tmp_version.is_official:
-                self.create_params[
-                    "conflict_detail"] = """导入插件包为官方插件，版本为：{}；当前插件为非官方插件，版本为：{}""".format(
+                self.create_params["conflict_detail"] = """导入插件包为官方插件，版本为：{}；当前插件为非官方插件，版本为：{}""".format(
                     self.tmp_version.version, self.current_version.version
                 )
             else:
@@ -599,14 +532,14 @@
                 conflict_ids.append(ConflictMap.VersionBelow.id)
         else:
             if (
-                    self.current_version.plugin.plugin_type != self.tmp_version.plugin.plugin_type
-                    and self.current_version.is_release
+                self.current_version.plugin.plugin_type != self.tmp_version.plugin.plugin_type
+                and self.current_version.is_release
             ):
                 conflict_list.append(_(ConflictMap.PluginType.info))
                 conflict_ids.append(ConflictMap.PluginType.id)
             if (
-                    self.current_version.config.is_support_remote != self.tmp_version.config.is_support_remote
-                    and self.current_version.is_release
+                self.current_version.config.is_support_remote != self.tmp_version.config.is_support_remote
+                and self.current_version.is_release
             ):
                 conflict_list.append(_(ConflictMap.RemoteCollectorConfig.info))
                 conflict_ids.append(ConflictMap.RemoteCollectorConfig.id)
@@ -628,9 +561,9 @@
             map(count_md5, [old_config_data, tmp_config_data, old_info_data, tmp_info_data])
         )
         if (
-                old_config_md5 == new_config_md5
-                and old_info_md5 == new_info_md5
-                and (self.tmp_version.plugin.tag == self.current_version.plugin.tag)
+            old_config_md5 == new_config_md5
+            and old_info_md5 == new_info_md5
+            and (self.tmp_version.plugin.tag == self.current_version.plugin.tag)
         ):
             conflict_list.append(_(ConflictMap.DuplicatedPlugin.info))
             conflict_ids.append(ConflictMap.DuplicatedPlugin.id)
@@ -790,7 +723,6 @@
     """
 
     class RequestSerializer(serializers.Serializer):
-        bk_biz_id = serializers.IntegerField(required=True, label="业务ID")
         plugin_id = serializers.CharField(required=True, label="插件id")
         config_id = serializers.CharField(required=True, label="配置id")
         config_version = serializers.IntegerField(required=True, label="插件版本")
@@ -825,7 +757,7 @@
             version_log_list.append({"version": plugin_version.version, "version_log": version_log})
 
         config_id = data["config_id"]
-        config_detail = resource.collecting.collect_config_detail(id=config_id, bk_biz_id=data["bk_biz_id"])
+        config_detail = resource.collecting.collect_config_detail({"id": config_id})
         runtime_params_dict = {}
 
         def param_key(param):
@@ -873,8 +805,8 @@
     )
     for config in config_list:
         if (
-                config.deployment_config.plugin_version.config_version == release_version.config_version
-                and config.deployment_config.plugin_version.info_version < release_version.info_version
+            config.deployment_config.plugin_version.config_version == release_version.config_version
+            and config.deployment_config.plugin_version.info_version < release_version.info_version
         ):
             config.deployment_config.plugin_version = release_version
             config.deployment_config.save()
@@ -932,8 +864,7 @@
 
         # 1.首次导入
         # 2.数据库不存在，节点管理存在时
-        if not self.create_params["duplicate_type"] or "已经存在重名的插件, 上传的插件版本为" in self.create_params[
-            "conflict_detail"]:
+        if not self.create_params["duplicate_type"] or "已经存在重名的插件, 上传的插件版本为" in self.create_params["conflict_detail"]:
             return save_resource.request(self.create_params)
         else:
             # 导入与原有插件完全一致
@@ -941,8 +872,8 @@
                 return True
             # 只有数据库不存在，节点管理存在时conflict_title才会提示不同类型冲突，需要额外判断上传的包里插件类型与数据库中类型是否一致
             if (
-                    str(ConflictMap.DuplicatedPlugin.info) in self.create_params["conflict_title"]
-                    or self.current_version.plugin.plugin_type != self.plugin_type
+                str(ConflictMap.DuplicatedPlugin.info) in self.create_params["conflict_title"]
+                or self.current_version.plugin.plugin_type != self.plugin_type
             ):
                 raise ExportImportError({"msg": "导入插件类型冲突"})
             if str(ConflictMap.RemoteCollectorConfig.info) in self.create_params["conflict_title"]:
