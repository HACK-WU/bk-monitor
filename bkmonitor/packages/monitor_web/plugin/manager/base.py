--- conflicted
+++ resolved
@@ -22,7 +22,6 @@
 from functools import partial
 from typing import Any, Dict, List, Optional, Tuple
 from uuid import uuid4
-from typing import Tuple
 
 import yaml
 from django.conf import settings
@@ -51,7 +50,6 @@
     CollectorPluginInfo,
     CollectorPluginMeta,
     PluginVersionHistory,
-    CollectorPluginMeta,
 )
 from monitor_web.plugin.constant import (
     BEAT_ERR,
@@ -77,27 +75,8 @@
     return need_debug
 
 
-<<<<<<< HEAD
-class PluginManager(six.with_metaclass(abc.ABCMeta, object)):
-    """
-    插件管理基类
-    """
-
-    # 需要注册的模板文件
-    config_files = ["env.yaml.tpl"]
-    # 插件包模板目录名称
-    templates_dirname = ""
-    # 插件数据校验类
-    serializer_class = None
-
-    def __init__(self, plugin: CollectorPluginMeta, operator: str, tmp_path=None):
-        """
-        :param plugin: CollectorPluginMeta Instance
-        """
-=======
 class BasePluginManager:
     def __init__(self, plugin: CollectorPluginMeta, operator: str, tmp_path=None):
->>>>>>> 6f771972
         self.plugin = plugin
         self.operator = operator
         self.tmp_path = tmp_path
@@ -450,7 +429,7 @@
     # 插件数据校验类
     serializer_class = None
 
-    def __init__(self, plugin, operator, tmp_path=None):
+    def __init__(self, plugin: CollectorPluginMeta, operator: str, tmp_path=None):
         """
         :param plugin: CollectorPluginMeta Instance
         """
@@ -675,30 +654,6 @@
         }
         api.node_man.release_config(param)
 
-<<<<<<< HEAD
-    def release(self, config_version: int, info_version: int, token: str, debug=True):
-        """
-        发布插件包
-        发布流程：接入数据源->发布配置文件->发布插件包
-
-        :param config_version: 配置版本号
-        :param info_version: 信息版本号
-        :param token: 包含MD5列表的令牌，用于发布插件包
-        :param debug: 是否为调试模式，默认为True
-        :return: 返回发布的当前版本对象
-        """
-        try:
-            # 获取当前插件版本
-            current_version = self.plugin.get_version(config_version, info_version)
-            # 接入数据源
-            PluginDataAccessor(current_version, self.operator).access()
-
-            # 根据调试模式选择发布版本
-            if debug:
-                release_version = self.plugin.get_debug_version(config_version)
-            else:
-                release_version = current_version
-=======
     def _update_version_params(self, data, version, current_version, stag=None):
         """
         更新插件版本参数
@@ -720,7 +675,6 @@
                 t.add(str(full_path), arcname=str(file_save_path))
         t.close()
         return t.name
->>>>>>> 6f771972
 
     def _get_context(self):
         context = {
@@ -748,27 +702,10 @@
             except (KeyError, IndexError):
                 context["port_range"] = "10000-65535"
 
-<<<<<<< HEAD
-            # 如果是调试模式，将当前版本状态也置为release
-            if debug:
-                current_version.stage = "release"
-                current_version.save()
-        except Exception as err:
-            # 异常处理：记录日志、回滚版本状态并抛出异常
-            logger.error("[plugin] release plugin {} error, msg is {}".format(self.plugin.plugin_id, str(err)))
-            self.plugin.rollback_version_status(config_version)
-            raise err
-        return current_version
-
-
-    def data_access(self, config_version, info_version):
-        current_version = self.plugin.get_version(config_version, info_version)
-=======
         return context
 
     @classmethod
     def _read_file(cls, filename):
->>>>>>> 6f771972
         try:
             with open(filename, "rb") as f:
                 file_content = f.read()
@@ -781,103 +718,6 @@
             pass
         return file_content
 
-<<<<<<< HEAD
-    def update_metric(self, data):
-        """
-        更新度量配置。
-
-        该方法用于检查和更新插件的metric_json配置。
-        1、首先检查度量配置"metric_json"和"enable_field_blacklist"和当前版本中的值是否一致(通过MD5进行对比)，一致，直接返回当前信息即可。
-        2、如果不一致：
-            -如果为白名单模式，将清除tag_list内的值
-            -对比PluginConfig是否一致，不一致则更新PluginConfig，config_version+=1,并标记需要重新打包，版本状态改为“unregister”。
-            -获取新版本new_version,并更新PluginInfo,info_version+=1。
-            -更新new_version.signature为新传入signature的值。
-            -更新new_version.version_log="update metric",new_version.is_packaged=False。
-
-        返回:
-        - current_config_version: 当前配置版本号。
-        - current_info_version: 当前信息版本号。
-        - is_change: 布尔值，表示度量配置是否发生了变化。
-        - need_make_package: 布尔值，表示是否需要重新打包配置。
-        """
-        # 获取当前版本信息
-        current_version: PluginVersionHistory = self.plugin.get_version(data["config_version"], data["info_version"])
-        # 提取新的metric_json
-        new_metric_json = data["metric_json"]
-        # 获取当前版本的信息对象
-        current_info_obj = current_version.info
-        # 将当前信息数据转换为字典格式
-        current_info_data = current_info_obj.info2dict()
-        # 提取当前配置版本号和信息版本号
-        current_config_version = current_version.config_version
-        current_info_version = current_version.info_version
-        # 计算当前和新的度量配置的MD5值
-        current_metric_md5, new_metric_md5 = list(map(count_md5, [current_info_obj.metric_json, new_metric_json]))
-        # 初始化是否需要重新打包和是否发生变更的标志
-        need_make_package = False
-        is_change = False
-
-        # 如果度量配置发生变化或切换了字段黑名单的启用状态，则生成新的版本号
-        if (
-                current_metric_md5 != new_metric_md5
-                or current_version.info.enable_field_blacklist != data["enable_field_blacklist"]
-        ):
-            is_change = True
-            current_info_version = current_info_version + 1
-            # 创建新的信息对象字典
-            new_info_data = copy.deepcopy(current_info_data)
-            # 白名单模式下，清除 tag_list 内的值
-            if not data["enable_field_blacklist"]:
-                for metric_data in new_metric_json:
-                    for field_data in metric_data["fields"]:
-                        field_data["tag_list"] = []
-
-            # 更新信息数据中的度量配置和字段黑名单启用状态
-            new_info_data["metric_json"] = new_metric_json
-            new_info_data["enable_field_blacklist"] = data["enable_field_blacklist"]
-
-            # 获取当前版本的配置对象
-            current_config_obj = current_version.config
-            # 生成度量配置变更的差异字段
-            diff_value = PluginVersionHistory.gen_diff_fields(new_metric_json)
-            # 获取旧的和新的collector_json配置的MD5值
-            current_collector_json = current_config_obj.collector_json
-            new_collector_json = self.get_new_collector_json(current_collector_json, diff_value)
-            current_collector_md5, new_collector_md5 = list(
-                map(count_md5, [current_collector_json, new_collector_json]))
-
-            # 如果collector配置发生变化，则更新配置版本号，并设置需要重新打包
-            if current_collector_md5 != new_collector_md5:
-                current_config_version = current_config_version + 1
-                need_make_package = True
-
-            # 生成新的版本对象
-            new_version = self.get_verison(current_config_version, current_info_version)
-            # 创建新配置数据
-            new_config_data = current_config_obj.config2dict()
-            new_config_data["collector_json"] = new_collector_json
-            # 更新采集插件配置数据
-            self.update_config(new_config_data, new_version)
-            # 更新采集插件信息数据
-            self.update_info(new_info_data, current_info_data, current_version, new_version)
-
-            # 如果需要重新打包，则将新版本设置为unregister状态
-            new_version.stage = "unregister" if need_make_package else "release"
-            # 是否已上传到节点管理
-            new_version.is_packaged = False
-            new_version.signature = current_version.signature
-            new_version.version_log = "update_metric"
-            new_version.save()
-
-            # 如果当前版本的度量配置为空，则更新为新的度量配置
-            if not current_version.info.metric_json:
-                current_version.info.metric_json = new_metric_json
-                current_version.info.save()
-
-        # 返回当前配置版本号、信息版本号、是否发生变更和是否需要重新打包
-        return current_config_version, current_info_version, is_change, need_make_package
-=======
     def _parse_info_path(self):
         read_filename_list = []
         for dir_path, dirname, filename_list in os.walk(self.tmp_path):
@@ -885,7 +725,6 @@
                 plugin_info_path = dir_path
                 read_filename_list = [os.path.join(plugin_info_path, filename) for filename in filename_list]
                 break
->>>>>>> 6f771972
 
         if not read_filename_list:
             raise PluginParseError({"msg": gettext("不存在info文件夹，无法解析插件包")})
@@ -900,66 +739,6 @@
         self._get_version_mes(plugin_params)
         self._parse_plugin_version_str()
 
-<<<<<<< HEAD
-    def create_version(self, data) -> Tuple[PluginVersionHistory, bool]:
-        """
-        创建插件版本记录。
-    
-        根据提供的配置和信息版本数据生成一个新的插件版本记录，并保存至数据库。
-        同时更新配置数据和插件信息数据，如果提供签名数据，则验证安全性。
-        最后返回版本对象和是否需要调试的布尔值。
-        """
-        # 生成并保存插件版本记录
-        version_obj: PluginVersionHistory = self.plugin.generate_version(data["config_version"], data["info_version"])
-        version_obj.version_log = data.get("version_log", "")  # 记录版本日志
-        version_obj.save()
-
-        # 配置插件功能信息
-        config_data = {
-            "config_json": data.get("config_json", []),
-            "collector_json": data.get("collector_json", []),
-            "is_support_remote": data.get("is_support_remote", False),
-        }
-        for attr, value in list(config_data.items()):
-            setattr(version_obj.config, attr, value)  # 更新配置属性
-        version_obj.config.save()
-
-        # 更新插件基本信息
-        info_data = {
-            "plugin_display_name": (
-                data["plugin_display_name"] if data["plugin_display_name"] else self.plugin.plugin_id
-            ),
-            "logo": None,
-            "description_md": data["description_md"],
-            "metric_json": data["metric_json"],
-        }
-        for attr, value in list(info_data.items()):
-            setattr(version_obj.info, attr, value)  # 更新信息属性
-        version_obj.info.save()
-
-        # 保存logo文件，如果提供
-        if len(data["logo"]) > 1:
-            self.save_logo_file(version_obj.info, data["logo"])
-
-        # 初始化调试需求标志
-        need_debug = True
-
-        # 处理签名数据，如果提供
-        if data.get("signature"):
-            version_obj.signature = Signature().load_from_yaml(data["signature"]).dumps2python()
-            if version_obj.is_safety:  # 如果版本是安全的
-                need_debug = False  # 不需要调试
-            else:
-                sig_manager = load_plugin_signature_manager(version_obj)
-                version_obj.signature = sig_manager.signature().dumps2python()
-        else:
-            sig_manager = load_plugin_signature_manager(version_obj)
-            version_obj.signature = sig_manager.signature().dumps2python()
-
-        version_obj.save()  # 保存签名数据
-
-        return version_obj, need_debug
-=======
     def _get_meta_info(self, plugin_params):
         meta_dict = yaml.load(plugin_params["meta.yaml"], Loader=yaml.FullLoader)
         self.plugin.tag = meta_dict.get("tag") if meta_dict.get("tag") else ""
@@ -992,7 +771,6 @@
             if filename.endswith("VERSION"):
                 version_path = filename
                 break
->>>>>>> 6f771972
 
         try:
             version_str = self._read_file(os.path.join(self.tmp_path, version_path))
@@ -1064,18 +842,11 @@
         """
         return api.node_man.stop_debug(task_id=task_id)
 
-<<<<<<< HEAD
-    def get_verison(self, config_version, info_version) -> PluginVersionHistory:
-        version = self.plugin.generate_version(config_version, info_version)
-        version.stage = "unregister"
-        return version
-=======
     def query_debug(self, task_id):
         """
         获取调试信息
         """
         result = api.node_man.query_debug(task_id=task_id)
->>>>>>> 6f771972
 
         metric_json, last_time = self._parser_log_content(result["message"])
         log_content = self._parser_log_error(result["message"])
@@ -1111,40 +882,26 @@
         if info_version is not None:
             self.version.info_version = info_version
 
-<<<<<<< HEAD
-    def update_info(self, update_info_data, now_info_data, current_version, new_version):
-        update_logo = update_info_data.pop("logo", "")
-        for attr, value in list(update_info_data.items()):
-            setattr(new_version.info, attr, value)
-        new_version.info.save()
-
-        if not update_logo:
-            new_version.info.logo = ""
-            new_version.info.save()
-        elif update_logo != now_info_data["logo"] and update_logo:
-            self.save_logo_file(new_version.info, update_logo)
-        else:
-            new_version.info.logo = current_version.info.logo
-            new_version.info.save()
-
-    def update_config(self, new_config_data, version):
-        for attr, value in list(new_config_data.items()):
-            setattr(version.config, attr, value)
-        version.config.save()
-=======
         return self.version
 
     def release(self, config_version, info_version, token=None, debug=True):
         """
         发布插件包
-
+        发布流程：接入数据源->发布配置文件->发布插件包
+
+        :param config_version: 配置版本号
+        :param info_version: 信息版本号
+        :param token: 包含MD5列表的令牌，用于发布插件包
+        :param debug: 是否为调试模式，默认为True
+        :return: 返回发布的当前版本对象
         """
         try:
+            # 获取当前插件版本
             current_version = self.plugin.get_version(config_version, info_version)
             # 接入数据源
             PluginDataAccessor(current_version, self.operator).access()
->>>>>>> 6f771972
-
+
+            # 根据调试模式选择发布版本
             if debug:
                 release_version = self.plugin.get_debug_version(config_version)
             else:
@@ -1165,10 +922,12 @@
             release_version.stage = "release"
             release_version.save()
 
+            # 如果是调试模式，将当前版本状态也置为release
             if debug:
                 current_version.stage = "release"
                 current_version.save()
         except Exception as err:
+            # 异常处理：记录日志、回滚版本状态并抛出异常
             logger.error("[plugin] release plugin {} error, msg is {}".format(self.plugin.plugin_id, str(err)))
             self.plugin.rollback_version_status(config_version)
             raise err
@@ -1211,13 +970,8 @@
             templates_path = os.path.join(PLUGIN_TEMPLATES_PATH, self.templates_dirname)
             prefix_length = len(templates_path) + 1
 
-<<<<<<< HEAD
             # 获取插件上下文信息
-            context = self.get_context()
-            # 遍历模板文件夹
-=======
             context = self._get_context()
->>>>>>> 6f771972
             for root, dirs, files in os.walk(templates_path):
                 path_rest = root[prefix_length:]
                 real_path_rest = path_rest.replace("plugin_name", self.plugin.plugin_id)
@@ -1250,13 +1004,16 @@
 
             # 添加额外文件
             if add_files:
+                # 追加文件
                 for os_type, file_list in list(add_files.items()):
                     dest_dir = os.path.join(top_dir, OS_TYPE_TO_DIRNAME[os_type], self.plugin.plugin_id)
+
+                    # 如果存在文件配置，追加到etc文件夹下
                     file_index = 1
                     for index, config in enumerate(context["config_json"]):
                         if config.get("type") == "file":
                             with open(
-                                    os.path.join(dest_dir, "etc", "{{file" + str(file_index) + "}}.tpl"), "w"
+                                os.path.join(dest_dir, "etc", "{{file" + str(file_index) + "}}.tpl"), "w"
                             ) as template_file:
                                 template_file.write("{{file" + str(file_index) + "_content}}")
                                 file_index += 1
@@ -1282,6 +1039,7 @@
                     with open(logo_path, "wb") as logo_fd:
                         self.version.info.logo.file.seek(0)
                         logo_fd.write(self.version.info.logo.file.read())
+                    # shutil.copyfile(self.version.info.logo.path, logo_path)
 
             # 设置文件权限
             for root, dirs, files in os.walk(top_dir):
