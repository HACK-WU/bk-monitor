--- conflicted
+++ resolved
@@ -9,7 +9,7 @@
 from copy import deepcopy
 from functools import reduce
 from itertools import chain, product, zip_longest
-from typing import Any, Callable, Dict, List, Optional, Tuple
+from typing import Any, Callable, Dict, List, Optional, Tuple, Union
 
 import arrow
 import pytz
@@ -2329,16 +2329,22 @@
         }
 
 
-class GetTargetDetailCacheResource(CacheResource):
+class GetTargetDetailWithCache(CacheResource):
     backend_cache_type = CacheType.CC_CACHE_ALWAYS
     cache_compress = False
 
     class RequestSerializer(serializers.Serializer):
-        bk_biz_id = serializers.IntegerField(required=True, label="业务ID")
-        target = serializers.JSONField(required=True, label="监控目标")
+        strategy_id = serializers.IntegerField(required=True, label="策略ID")
 
     def perform_request(self, validate_data):
-        return self.get_target_detail(**validate_data)
+        strategy_id = validate_data["strategy_id"]
+        bk_biz_id = self.strategy_target_mapping[strategy_id][0]
+        target = self.strategy_target_mapping[strategy_id][1]
+        return self.get_target_detail(bk_biz_id, target)
+
+    def set_mapping(self, mapping: Dict[int, Tuple]):
+        """设置策略与监控目标的映射关系"""
+        self.strategy_target_mapping = mapping
 
     def cache_write_trigger(self, target_info):
         """获取到监控目标信息不为None，则进行缓存"""
@@ -2474,25 +2480,14 @@
         strategy_ids = [strategy.id for strategy in strategies]
         items = ItemModel.objects.filter(strategy_id__in=strategy_ids)
 
+        strategy_target_mapping = {item.strategy_id: (bk_biz_id, item.target) for item in items}
+        get_target_detail_with_cache = GetTargetDetailWithCache()
+        get_target_detail_with_cache.set_mapping(strategy_target_mapping)
+
         empty_strategy_ids = []
         result = {}
         for item in items:
-<<<<<<< HEAD
-            # info = self.get_target_detail(bk_biz_id, item.target)
-            info = resource.strategies.get_target_detail_cache(bk_biz_id, item.target)
-=======
-            # 如果业务ID开启了缓存，则从缓存中读取
-            if bk_biz_id in settings.ENABLED_TARGET_CACHE_BK_BIZ_IDS:
-                try:
-                    # 将item.strategy_id作为cache key的一部分
-                    # info = GetTargetDetailCacheResource().request(
-                    #     {"bk_biz_id": bk_biz_id, "target": item.target, "strategy_id": item.strategy_id})
-                    info = GetTargetDetailCacheResource().request({"bk_biz_id": bk_biz_id, "target": item.target})
-                except Exception:
-                    info = GetTargetDetailCacheResource.get_target_detail(bk_biz_id, item.target)
-            else:
-                info = GetTargetDetailCacheResource.get_target_detail(bk_biz_id, item.target)
->>>>>>> af63d16d
+            info = get_target_detail_with_cache(item.strategy_id)
 
             if info:
                 result[item.strategy_id] = info
