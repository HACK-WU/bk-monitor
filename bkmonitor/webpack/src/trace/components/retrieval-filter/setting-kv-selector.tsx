--- conflicted
+++ resolved
@@ -26,19 +26,11 @@
 
 import { computed, defineComponent, nextTick, onBeforeUnmount, shallowRef, useTemplateRef, watch } from 'vue';
 import { onMounted } from 'vue';
-<<<<<<< HEAD
+
+import { promiseTimeout, useResizeObserver } from '@vueuse/core';
+import { Dropdown } from 'bkui-vue';
 import { useI18n } from 'vue-i18n';
 import { useTippy } from 'vue-tippy';
-
-import { promiseTimeout, useResizeObserver } from '@vueuse/core';
-import { Dropdown } from 'bkui-vue';
-=======
-
-import { promiseTimeout, useResizeObserver } from '@vueuse/core';
-import { Dropdown } from 'bkui-vue';
-import tippy, { sticky } from 'tippy.js';
-import { useI18n } from 'vue-i18n';
->>>>>>> ec75b2a3
 
 import AutoWidthInput from './auto-width-input';
 import { METHOD_MAP, NOT_TYPE_METHODS, SETTING_KV_SELECTOR_EMITS, SETTING_KV_SELECTOR_PROPS } from './typing';
