/*
 * Tencent is pleased to support the open source community by making
 * 蓝鲸智云PaaS平台 (BlueKing PaaS) available.
 *
 * Copyright (C) 2021 THL A29 Limited, a Tencent company.  All rights reserved.
 *
 * 蓝鲸智云PaaS平台 (BlueKing PaaS) is licensed under the MIT License.
 *
 * License for 蓝鲸智云PaaS平台 (BlueKing PaaS):
 *
 * ---------------------------------------------------
 * Permission is hereby granted, free of charge, to any person obtaining a copy of this software and associated
 * documentation files (the "Software"), to deal in the Software without restriction, including without limitation
 * the rights to use, copy, modify, merge, publish, distribute, sublicense, and/or sell copies of the Software, and
 * to permit persons to whom the Software is furnished to do so, subject to the following conditions:
 *
 * The above copyright notice and this permission notice shall be included in all copies or substantial portions of
 * the Software.
 *
 * THE SOFTWARE IS PROVIDED "AS IS", WITHOUT WARRANTY OF ANY KIND, EXPRESS OR IMPLIED, INCLUDING BUT NOT LIMITED TO
 * THE WARRANTIES OF MERCHANTABILITY, FITNESS FOR A PARTICULAR PURPOSE AND NONINFRINGEMENT. IN NO EVENT SHALL THE
 * AUTHORS OR COPYRIGHT HOLDERS BE LIABLE FOR ANY CLAIM, DAMAGES OR OTHER LIABILITY, WHETHER IN AN ACTION OF
 * CONTRACT, TORT OR OTHERWISE, ARISING FROM, OUT OF OR IN CONNECTION WITH THE SOFTWARE OR THE USE OR OTHER DEALINGS
 * IN THE SOFTWARE.
 */

import type { PropType } from 'vue';

export enum EFieldType {
  // 全文检索输入框
  all = 'all',
  boolean = 'boolean',
  date = 'date',
  // 是否为耗时组件
  duration = 'duration',
  // input输入框
  input = 'input',
  integer = 'integer',
  keyword = 'keyword',
  long = 'long',
  // textarea 输入框
  text = 'text',
}
export enum EMethod {
  eq = 'equal',
  exclude = 'exclude',
  exists = 'exists',
  include = 'include',
  like = 'link',
  ne = 'not_equal',
  notExists = 'not exists',
  notLike = 'not_like',
}

export enum EMode {
  queryString = 'queryString',
  ui = 'ui',
}

export const METHOD_MAP = {
  [EMethod.eq]: '=',
  [EMethod.exclude]: window.i18n.t('不包含'),
  [EMethod.include]: window.i18n.t('包含'),
  [EMethod.ne]: '!=',
};

export enum APIType {
  APM = 'apm', // apm
  MONITOR = 'monitor', // monitor default
}

export enum ECondition {
  and = 'and',
}

export enum EQueryStringTokenType {
  bracket = 'bracket',
  condition = 'condition',
  key = 'key',
  method = 'method',
  split = 'split',
  value = 'value',
  valueCondition = 'value-condition',
}

export interface IFavoriteListItem {
  id: string;
  name: string;
  favorites: {
    config: {
      queryConfig: {
        query_string: string;
        where: IWhereItem[];
      };
    };
    name: string;
  }[];
}
export interface IFieldItem {
  /* 字段别名 */
  alias: string;
  /* 字段名 */
  field: string;
  /* 是否含有可选项选项 */
  isEnableOptions: boolean;
  /* 包含的method */
  methods: IValue[];
  type?: EFieldType;
}

export interface IFilterField {
<<<<<<< HEAD
  // 字段名
  name: string;
  // 字段别名
  alias: string;
  // 字段类型
  type: EFieldType;
  // isDimensions: boolean;
  // 是否需要异步加载数据
  isEnableOptions?: boolean;
  // 支持的操作符
  methods: {
    // 操作符别名
    alias: string;
    // 操作符id
    value: EMethod;
    // 操作符显示的placeholder TODO(待支持)
    placeholder?: string;
    // 用于进行异步搜索时的默认操作符
    wildcardValue?: string;
    // options用于是否展示通配符或者组件关系等其他选项字段
    /* 通配符字段key */
    // const WILDCARD_KEY = 'is_wildcard';
    /* 组件关系字段key */
    // const GROUP_RELATION_KEY = 'group_relation';
    options?: {
      default?: boolean | string; // 其他选项字段默认值
      label: string; // 其他选项字段别名
      name: string; // 当前暂时支持WILDCARD_KEY， GROUP_RELATION_KEY
=======
  alias: string;
  can_displayed?: boolean;
  // is_option_enabled: boolean;
  is_dimensions?: boolean;
  is_searched?: boolean;
  isEnableOptions?: boolean;
  name: string;
  type: EFieldType;
  supported_operations: {
    alias: string;
    label?: string;
    operator?: string;
    options?: {
>>>>>>> ec75b2a3
      children?: {
        // 其他选项的可选项
        label: string; // 其他选项的可选项别名
        value: string; // 其他选项的可选项值
      }[];
      default?: boolean | string;
      label: string;
      name: string;
    }[];
<<<<<<< HEAD
  }[];
}

export enum ECondition {
  and = 'and',
}
//  组件内部标准格式
export interface INormalWhere {
  key: string;
  condition: ECondition;
  method: EMethod | string;
  value: Array<number | string>;
  options:
    | {
        is_wildcard?: boolean;
        group_relation?: boolean;
      }
    | Record<string, any>;
}
// 组件外部格式
export interface IWhereItem {
  key: string;
  condition?: ECondition | string;
  method?: EMethod | string;
  operator?: string;
  value: number[] | string[];
=======
    placeholder?: string;
    value: EMethod;
    wildcard_operator?: string;
  }[]; // 支持的操作
}
export interface IFilterItem {
  condition: { id: ECondition; name: string };
  hide?: boolean;
  isSetting?: boolean; // 是否是设置项
  key: { id: string; name: string };
  method: { id: EMethod; name: string };
  value: { id: string; name: string }[];
>>>>>>> ec75b2a3
  options?: {
    group_relation?: string;
    is_wildcard?: boolean;
  };
}
export interface IGetValueFnParams {
  field?: string;
  fields?: string[];
  isInit__?: boolean; // 此字段不传给后台
  limit?: number;
  queryString?: string;
  search?: string;
  where?: IWhereItem[];
}

export interface IOptionsInfo {
  count: 0;
  list: IValue[];
}

export interface IValue {
  id: string;
  name: string;
}

export interface IWhereItem {
  condition?: ECondition;
  key: string;
  method?: EMethod | string;
  operator?: string;
  value: number[] | string[];
  options?: {
    group_relation?: boolean;
    is_wildcard?: boolean;
  };
}

export interface IWhereValueOptionsItem {
  count: number;
  list: {
    id: string;
    name: string;
  }[];
}

<<<<<<< HEAD
export interface IFilterItem {
  key: { id: string; name: string };
  condition: { id: ECondition; name: string };
  method: { id: EMethod; name: string };
  value: { id: number | string; name: number | string }[];
  options?:
    | {
        is_wildcard?: boolean;
        group_relation?: string;
      }
    | Record<string, any>;
  hide?: boolean;
  isSetting?: boolean; // 是否是设置项
}

export interface IFavoriteListItem {
  id: string;
  name: string;
  groupName: string;
  config: {
    queryString?: string;
    where?: IWhereItem[];
    commonWhere?: IWhereItem[];
  };
}

export interface IFieldItem {
  /* 字段名 */
  field: string;
  /* 字段别名 */
  alias: string;
  /* 是否含有可选项选项 */
  isEnableOptions: boolean;
  /* 包含的method */
  methods: IValue[];
  type?: EFieldType;
}

export enum EQueryStringTokenType {
  bracket = 'bracket',
  condition = 'condition',
  key = 'key',
  method = 'method',
  split = 'split',
  value = 'value',
  valueCondition = 'value-condition',
=======
export type TGetValueFn = (params: IGetValueFnParams) => Promise<IOptionsInfo>;

interface FavList {
  config: any;
  create_user: string;
  disabled?: boolean;
  group_id: number | object;
  groupName?: string;
  id: number;
  name: string;
  update_time: string;
  update_user: string;
>>>>>>> ec75b2a3
}
export const NOT_TYPE_METHODS = [EMethod.ne, EMethod.exclude, EMethod.notExists, EMethod.notLike];

export const qsSelectorOptionsDescMap = {
  ':': [
    { type: 'tag', text: window.i18n.t('等于') },
    { type: 'text', text: window.i18n.t('某一值') },
  ],
  ':*': [
    { type: 'tag', text: window.i18n.t('存在') },
    { type: 'text', text: window.i18n.t('任意形式') },
  ],
  '>': [
    { type: 'tag', text: window.i18n.t('大于') },
    { type: 'text', text: window.i18n.t('某一值') },
  ],
  '<': [
    { type: 'tag', text: window.i18n.t('小于') },
    { type: 'text', text: window.i18n.t('某一值') },
  ],
  '>=': [
    { type: 'tag', text: window.i18n.t('大于或等于') },
    { type: 'text', text: window.i18n.t('某一值') },
  ],
  '<=': [
    { type: 'tag', text: window.i18n.t('小于或等于') },
    { type: 'text', text: window.i18n.t('某一值') },
  ],
  AND: [
    { type: 'text', text: window.i18n.t('需要') },
    { type: 'tag', text: window.i18n.t('两个参数都') },
    { type: 'text', text: window.i18n.t('为真') },
  ],
  OR: [
    { type: 'text', text: window.i18n.t('需要') },
    { type: 'tag', text: window.i18n.t('一个或多个参数') },
    { type: 'text', text: window.i18n.t('为真') },
  ],
  'AND NOT': [
    { type: 'text', text: window.i18n.t('需要') },
    { type: 'tag', text: window.i18n.t('一个或多个参数') },
    { type: 'text', text: window.i18n.t('为真') },
  ],
};

export const RETRIEVAL_FILTER_PROPS = {
  // 字段列表
  fields: {
    type: Array as PropType<IFilterField[]>,
    default: () => [],
  },
  // 检索值候选项获取
  getValueFn: {
    type: Function as PropType<(params: IGetValueFnParams) => Promise<IWhereValueOptionsItem>>,
    default: () =>
      Promise.resolve({
        count: 0,
        list: [],
      }),
  },
  // ui模式数据
  where: {
    type: Array as PropType<IWhereItem[]>,
    default: () => [],
  },
  // 常驻筛选数据
  commonWhere: {
    type: Array as PropType<IWhereItem[]>,
    default: () => [],
  },
  // 语句模式数据
  queryString: {
    type: String,
    default: '',
  },
  // 当前选择收藏项
  selectFavorite: {
    type: Object as PropType<{
      commonWhere?: IWhereItem[];
      where?: IWhereItem[];
    }>,
    default: () => null,
  },
  // 收藏列表
  favoriteList: {
    type: Array as PropType<IFavoriteListItem[]>,
    default: () => [],
  },
  // 常驻设置唯一id
  residentSettingOnlyId: {
    type: String,
    default: '',
  },
  // 是否为默认常驻设置
  isDefaultResidentSetting: {
    type: Boolean,
    default: true,
  },
  // 当前模式
  filterMode: {
    type: String as PropType<EMode>,
    default: EMode.ui,
  },
  // 是否包含收藏功能
  isShowFavorite: {
    type: Boolean,
    default: false,
  },
  // 是否需要常驻设置功能
  isShowResident: {
    type: Boolean,
    default: false,
  },
  // 是否需要复制功能
  isShowCopy: {
    type: Boolean,
    default: false,
  },
  // 是否需要清空功能
  isShowClear: {
    type: Boolean,
    default: false,
  },
  // 是否需要最右侧的搜索按钮
  isShowSearchBtn: {
    type: Boolean,
    default: true,
  },
  // 当前默认是否展示常驻设置
  defaultShowResidentBtn: {
    type: Boolean,
    default: false,
  },
  // 当前默认常驻设置展示字段
  defaultResidentSetting: {
    type: Array as PropType<string[]>,
    default: () => [],
  },
  placeholder: {
    type: String,
    default: window.i18n.t('快捷键 / ，可直接输入'),
  },
  // 只包含ui模式
  onlyUiMode: {
    type: Boolean,
    default: false,
  },
  // 为了支持外部各类where条件格式可以自定义格式
  // 将自定义格式转换为组件内支持格式
  whereFormatter: {
    type: Function as PropType<(where: any[]) => INormalWhere[]>,
    default: (v: any[]) => {
      return v;
    },
  },
  // 将组件内支持格式转换为外部自定义格式
  changeWhereFormatter: {
    type: Function as PropType<(where: INormalWhere[]) => any[]>,
    default: (v: INormalWhere[]) => {
      return v;
    },
  },
};
export const RETRIEVAL_FILTER_EMITS = {
  favorite: (_isEdit: boolean) => true,
  whereChange: (_v: IWhereItem[]) => true,
  queryStringChange: (_v: string) => true,
  modeChange: (_v: EMode) => true,
  queryStringInputChange: (_v: string) => true,
  commonWhereChange: (_where: IWhereItem[]) => true,
  showResidentBtnChange: (_v: boolean) => true,
  search: () => true,
  copyWhere: (_v: IWhereItem[]) => true,
  setFavoriteCache: (_commonWhere: IWhereItem[]) => true,
} as const;
export const UI_SELECTOR_PROPS = {
  fields: {
    type: Array as PropType<IFilterField[]>,
    default: () => [],
  },
  getValueFn: {
    type: Function as PropType<(params: IGetValueFnParams) => Promise<IWhereValueOptionsItem>>,
    default: () =>
      Promise.resolve({
        count: 0,
        list: [],
      }),
  },
  value: {
    type: Array as PropType<IFilterItem[]>,
    default: () => [],
  },
  clearKey: {
    type: String,
    default: '',
  },
  placeholder: {
    type: String,
    default: window.i18n.t('快捷键 / ，可直接输入'),
  },
};
export const UI_SELECTOR_EMITS = {
  change: (_v: IFilterItem[]) => true,
} as const;
export const UI_SELECTOR_OPTIONS_PROPS = {
  fields: {
    type: Array as PropType<IFilterField[]>,
    default: () => [],
  },
  getValueFn: {
    type: Function as PropType<(params: IGetValueFnParams) => Promise<IWhereValueOptionsItem>>,
    default: () =>
      Promise.resolve({
        count: 0,
        list: [],
      }),
  },
  value: {
    type: Object as PropType<IFilterItem>,
    default: () => null,
  },
  show: {
    type: Boolean,
    default: false,
  },
  keyword: {
    type: String,
    default: '',
  },
};
export const UI_SELECTOR_OPTIONS_EMITS = {
  confirm: (_v: IFilterItem) => true,
  cancel: () => true,
} as const;
export const VALUE_TAG_SELECTOR_PROPS = {
  value: {
    type: Array as PropType<IValue[]>,
    default: () => [],
  },
  fieldInfo: {
    type: Object as PropType<IFieldItem>,
    default: () => null,
  },
  autoFocus: {
    type: Boolean,
    default: false,
  },
  placeholder: {
    type: String,
    default: '',
  },
  getValueFn: {
    type: Function as PropType<TGetValueFn>,
    default: () =>
      Promise.resolve({
        count: 0,
        list: [],
      }),
  },
};
export const VALUE_TAG_SELECTOR_EMITS = {
  change: (_v: IValue[]) => true,
  dropDownChange: (_v: boolean) => true,
  selectorBlur: () => true,
  selectorFocus: () => true,
} as const;
export const AUTO_WIDTH_INPUT_PROPS = {
  value: {
    type: String,
    default: '',
  },
  fontSize: {
    type: Number,
    default: 12,
  },
  isFocus: {
    type: Boolean,
    default: false,
  },
  height: {
    type: Number,
    default: 22,
  },
  initWidth: {
    type: Number,
    default: 12,
  },
  placeholder: {
    type: String,
    default: '',
  },
};
export const AUTO_WIDTH_INPUT_EMITS = {
  focus: () => true,
  blur: () => true,
  input: (_v: string) => true,
  enter: () => true,
  backspace: () => true,
  backspaceNull: () => true,
} as const;
export const VALUE_TAG_INPUT_PROPS = {
  value: {
    type: [String, Number],
    default: '',
  },
  isOneRow: {
    type: Boolean,
    default: false,
  },
};
export const VALUE_TAG_INPUT_EMITS = {
  input: (_v: string) => true,
  change: (_v: string) => true,
  delete: (_e?: MouseEvent) => true,
} as const;
export const VALUE_OPTIONS_PROPS = {
  selected: {
    type: Array as PropType<string[]>,
    default: () => [],
  },
  search: {
    type: String,
    default: '',
  },
  fieldInfo: {
    type: Object as PropType<IFieldItem>,
    default: () => null,
  },
  isPopover: {
    type: Boolean,
    default: false,
  },
  show: {
    type: Boolean,
    default: false,
  },
  getValueFn: {
    type: Function as PropType<TGetValueFn>,
    default: () =>
      Promise.resolve({
        count: 0,
        list: [],
      }),
  },
  width: {
    type: Number,
    default: 0,
  },
  needUpDownCheck: {
    type: Boolean,
    default: true,
  },
  noDataSimple: {
    type: Boolean,
    default: false,
  },
};
export const VALUE_OPTIONS_EMITS = {
  isChecked: (_v: boolean) => true,
  select: (_v: IValue) => true,
} as const;
export const QS_SELECTOR_PROPS = {
  fields: {
    type: Array as PropType<IFilterField[]>,
    default: () => [],
  },
  value: {
    type: String,
    default: '',
  },
  qsSelectorOptionsWidth: {
    type: Number,
    default: 0,
  },
  getValueFn: {
    type: Function as PropType<(params: IGetValueFnParams) => Promise<IWhereValueOptionsItem>>,
    default: () =>
      Promise.resolve({
        count: 0,
        list: [],
      }),
  },
  favoriteList: {
    type: Array as PropType<IFavoriteListItem[]>,
    default: () => [],
  },
  clearKey: {
    type: String,
    default: '',
  },
  placeholder: {
    type: String,
    default: window.i18n.t('快捷键 / ，可直接输入'),
  },
};
export const QS_SELECTOR_EMITS = {
  query: (_v?: string) => true,
  change: (_v: string) => true,
} as const;
export const QS_SELECTOR_OPTIONS_PROPS = {
  search: {
    type: String,
    default: '',
  },
  fields: {
    type: Array as PropType<IFilterField[]>,
    default: () => [],
  },
  type: {
    type: String as PropType<EQueryStringTokenType>,
    default: '',
  },
  show: {
    type: Boolean,
    default: false,
  },
  field: {
    type: String,
    default: '',
  },
  getValueFn: {
    type: Function as PropType<(params: IGetValueFnParams) => Promise<IWhereValueOptionsItem>>,
    default: () =>
      Promise.resolve({
        count: 0,
        list: [],
      }),
  },
  favoriteList: {
    type: Array as PropType<IFavoriteListItem[]>,
    default: () => [],
  },
  queryString: {
    type: String,
    default: '',
  },
};
export const QS_SELECTOR_OPTIONS_EMITS = {
  selectFavorite: (_v: string) => true,
  select: (_v: string) => true,
} as const;
export const KV_TAG_PROPS = {
  value: {
    type: Object as PropType<IFilterItem>,
    default: () => null,
  },
  active: {
    type: Boolean,
    default: false,
  },
};
export const KV_TAG_EMITS = {
  delete: () => true,
  update: (_event: MouseEvent) => true,
  hide: () => true,
} as const;
export const RESIDENT_SETTING_TRANSFER_PROPS = {
  fields: {
    type: Array as PropType<IFilterField[]>,
    default: () => [],
  },
  value: {
    type: Array as PropType<string[]>,
    default: () => [],
  },
  show: {
    type: Boolean,
    default: false,
  },
};
export const RESIDENT_SETTING_TRANSFER_EMITS = {
  confirm: (_v: IFilterField[]) => true,
  cancel: () => true,
} as const;
export const SETTING_KV_SELECTOR_PROPS = {
  fieldInfo: {
    type: Object as PropType<IFieldItem>,
    default: () => null,
  },
  value: {
    type: Object as PropType<INormalWhere>,
    default: () => null,
  },
  maxWidth: {
    type: Number,
    default: 560,
  },
  getValueFn: {
    type: Function as PropType<TGetValueFn>,
    default: () =>
      Promise.resolve({
        count: 0,
        list: [],
      }),
  },
};
export const SETTING_KV_SELECTOR_EMITS = {
  change: (_v: INormalWhere) => true,
} as const;
export const SETTING_KV_INPUT_PROPS = {
  fieldInfo: {
    type: Object as PropType<IFieldItem>,
    default: () => null,
  },
  value: {
    type: Object as PropType<INormalWhere>,
    default: () => null,
  },
  maxWidth: {
    type: Number,
    default: 560,
  },
};
export const SETTING_KV_INPUT_EMITS = {
  change: (_v: INormalWhere) => true,
} as const;
export const RESIDENT_SETTING_PROPS = {
  fields: {
    type: Array as PropType<IFilterField[]>,
    default: () => [],
  },
  getValueFn: {
    type: Function as PropType<(params: IGetValueFnParams) => Promise<IWhereValueOptionsItem>>,
    default: () =>
      Promise.resolve({
        count: 0,
        list: [],
      }),
  },
  value: {
    type: Array as PropType<INormalWhere[]>,
    default: () => [],
  },
  residentSettingOnlyId: {
    type: String,
    default: '',
  },
  isDefaultSetting: {
    type: Boolean,
    default: true,
  },
  defaultResidentSetting: {
    type: Array as PropType<string[]>,
    default: () => [],
  },
};
export const RESIDENT_SETTING_EMITS = {
  change: (_v: INormalWhere[]) => true,
} as const;
export const TIME_CONSUMING_PROPS = {
  fieldInfo: {
    type: Object as PropType<IFieldItem>,
    default: () => null,
  },
  styleType: {
    type: String as PropType<'' | 'form'>,
    default: '',
  },
  value: {
    type: Object as PropType<IWhereItem>,
    default: () => null,
  },
};
export const TIME_CONSUMING_EMITS = {
  change: (_v: IWhereItem) => true,
} as const;<|MERGE_RESOLUTION|>--- conflicted
+++ resolved
@@ -82,7 +82,16 @@
   value = 'value',
   valueCondition = 'value-condition',
 }
-
+export interface IFavoriteListItem {
+  groupName: string;
+  id: string;
+  name: string;
+  config: {
+    commonWhere?: IWhereItem[];
+    queryString?: string;
+    where?: IWhereItem[];
+  };
+}
 export interface IFavoriteListItem {
   id: string;
   name: string;
@@ -96,6 +105,7 @@
     name: string;
   }[];
 }
+
 export interface IFieldItem {
   /* 字段别名 */
   alias: string;
@@ -107,38 +117,56 @@
   methods: IValue[];
   type?: EFieldType;
 }
-
+export interface IFieldItem {
+  /* 字段别名 */
+  alias: string;
+  /* 字段名 */
+  field: string;
+  /* 是否含有可选项选项 */
+  isEnableOptions: boolean;
+  /* 包含的method */
+  methods: IValue[];
+  type?: EFieldType;
+}
 export interface IFilterField {
-<<<<<<< HEAD
-  // 字段名
-  name: string;
   // 字段别名
   alias: string;
-  // 字段类型
-  type: EFieldType;
   // isDimensions: boolean;
   // 是否需要异步加载数据
   isEnableOptions?: boolean;
+  // 字段名
+  name: string;
+  // 字段类型
+  type: EFieldType;
   // 支持的操作符
   methods: {
     // 操作符别名
     alias: string;
-    // 操作符id
-    value: EMethod;
-    // 操作符显示的placeholder TODO(待支持)
-    placeholder?: string;
-    // 用于进行异步搜索时的默认操作符
-    wildcardValue?: string;
     // options用于是否展示通配符或者组件关系等其他选项字段
     /* 通配符字段key */
     // const WILDCARD_KEY = 'is_wildcard';
     /* 组件关系字段key */
     // const GROUP_RELATION_KEY = 'group_relation';
     options?: {
+      children?: {
+        // 其他选项的可选项
+        label: string; // 其他选项的可选项别名
+        value: string; // 其他选项的可选项值
+      }[];
       default?: boolean | string; // 其他选项字段默认值
       label: string; // 其他选项字段别名
       name: string; // 当前暂时支持WILDCARD_KEY， GROUP_RELATION_KEY
-=======
+    }[];
+    // 操作符显示的placeholder TODO(待支持)
+    placeholder?: string;
+    // 操作符id
+    value: EMethod;
+    // 用于进行异步搜索时的默认操作符
+    wildcardValue?: string;
+  }[];
+}
+
+export interface IFilterField {
   alias: string;
   can_displayed?: boolean;
   // is_option_enabled: boolean;
@@ -152,49 +180,35 @@
     label?: string;
     operator?: string;
     options?: {
->>>>>>> ec75b2a3
       children?: {
-        // 其他选项的可选项
-        label: string; // 其他选项的可选项别名
-        value: string; // 其他选项的可选项值
+        label: string;
+        value: string;
       }[];
       default?: boolean | string;
       label: string;
       name: string;
     }[];
-<<<<<<< HEAD
-  }[];
-}
-
-export enum ECondition {
-  and = 'and',
-}
-//  组件内部标准格式
-export interface INormalWhere {
-  key: string;
-  condition: ECondition;
-  method: EMethod | string;
-  value: Array<number | string>;
-  options:
-    | {
-        is_wildcard?: boolean;
-        group_relation?: boolean;
-      }
-    | Record<string, any>;
-}
-// 组件外部格式
-export interface IWhereItem {
-  key: string;
-  condition?: ECondition | string;
-  method?: EMethod | string;
-  operator?: string;
-  value: number[] | string[];
-=======
     placeholder?: string;
     value: EMethod;
     wildcard_operator?: string;
   }[]; // 支持的操作
 }
+
+export interface IFilterItem {
+  condition: { id: ECondition; name: string };
+  hide?: boolean;
+  isSetting?: boolean; // 是否是设置项
+  key: { id: string; name: string };
+  method: { id: EMethod; name: string };
+  value: { id: number | string; name: number | string }[];
+  options?:
+    | Record<string, any>
+    | {
+        group_relation?: string;
+        is_wildcard?: boolean;
+      };
+}
+
 export interface IFilterItem {
   condition: { id: ECondition; name: string };
   hide?: boolean;
@@ -202,12 +216,12 @@
   key: { id: string; name: string };
   method: { id: EMethod; name: string };
   value: { id: string; name: string }[];
->>>>>>> ec75b2a3
   options?: {
     group_relation?: string;
     is_wildcard?: boolean;
   };
 }
+
 export interface IGetValueFnParams {
   field?: string;
   fields?: string[];
@@ -217,15 +231,58 @@
   search?: string;
   where?: IWhereItem[];
 }
+export interface IGetValueFnParams {
+  field?: string;
+  fields?: string[];
+  isInit__?: boolean; // 此字段不传给后台
+  limit?: number;
+  queryString?: string;
+  search?: string;
+  where?: IWhereItem[];
+}
+
+//  组件内部标准格式
+export interface INormalWhere {
+  condition: ECondition;
+  key: string;
+  method: EMethod | string;
+  value: Array<number | string>;
+  options:
+    | Record<string, any>
+    | {
+        group_relation?: boolean;
+        is_wildcard?: boolean;
+      };
+}
 
 export interface IOptionsInfo {
   count: 0;
   list: IValue[];
 }
+export interface IOptionsInfo {
+  count: 0;
+  list: IValue[];
+}
 
 export interface IValue {
   id: string;
   name: string;
+}
+export interface IValue {
+  id: string;
+  name: string;
+}
+// 组件外部格式
+export interface IWhereItem {
+  condition?: ECondition | string;
+  key: string;
+  method?: EMethod | string;
+  operator?: string;
+  value: number[] | string[];
+  options?: {
+    group_relation?: boolean;
+    is_wildcard?: boolean;
+  };
 }
 
 export interface IWhereItem {
@@ -248,68 +305,27 @@
   }[];
 }
 
-<<<<<<< HEAD
-export interface IFilterItem {
-  key: { id: string; name: string };
-  condition: { id: ECondition; name: string };
-  method: { id: EMethod; name: string };
-  value: { id: number | string; name: number | string }[];
-  options?:
-    | {
-        is_wildcard?: boolean;
-        group_relation?: string;
-      }
-    | Record<string, any>;
-  hide?: boolean;
-  isSetting?: boolean; // 是否是设置项
-}
-
-export interface IFavoriteListItem {
-  id: string;
-  name: string;
-  groupName: string;
-  config: {
-    queryString?: string;
-    where?: IWhereItem[];
-    commonWhere?: IWhereItem[];
-  };
-}
-
-export interface IFieldItem {
-  /* 字段名 */
-  field: string;
-  /* 字段别名 */
-  alias: string;
-  /* 是否含有可选项选项 */
-  isEnableOptions: boolean;
-  /* 包含的method */
-  methods: IValue[];
-  type?: EFieldType;
-}
-
-export enum EQueryStringTokenType {
-  bracket = 'bracket',
-  condition = 'condition',
-  key = 'key',
-  method = 'method',
-  split = 'split',
-  value = 'value',
-  valueCondition = 'value-condition',
-=======
+export interface IWhereValueOptionsItem {
+  count: number;
+  list: {
+    id: string;
+    name: string;
+  }[];
+}
+
 export type TGetValueFn = (params: IGetValueFnParams) => Promise<IOptionsInfo>;
 
-interface FavList {
-  config: any;
-  create_user: string;
-  disabled?: boolean;
-  group_id: number | object;
-  groupName?: string;
-  id: number;
-  name: string;
-  update_time: string;
-  update_user: string;
->>>>>>> ec75b2a3
-}
+// interface FavList {
+//   config: any;
+//   create_user: string;
+//   disabled?: boolean;
+//   group_id: number | object;
+//   groupName?: string;
+//   id: number;
+//   name: string;
+//   update_time: string;
+//   update_user: string;
+// }
 export const NOT_TYPE_METHODS = [EMethod.ne, EMethod.exclude, EMethod.notExists, EMethod.notLike];
 
 export const qsSelectorOptionsDescMap = {
