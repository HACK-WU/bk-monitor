--- conflicted
+++ resolved
@@ -194,11 +194,9 @@
     'After association, related observation data will be automatically obtained, including events, etc. Note: After the pipeline is selected, the startup parameters must be synchronized to configure.',
   新增流水线: 'Add Pipeline',
   批量编辑通知对象: 'Batch edit notification object',
-<<<<<<< HEAD
   快捷筛选: 'Quick filter',
   告警分析设置: 'Alarm Analysis Settings',
   与我相关: 'Related to me',
-=======
   事件分析: 'Event Analysis',
   // 指标模版
   函数变量: 'Function Variable',
@@ -217,5 +215,4 @@
   查询模板: 'Query template',
   变量值: 'Variable value',
   模板配置预览: 'Template configuration preview',
->>>>>>> db63a743
 };